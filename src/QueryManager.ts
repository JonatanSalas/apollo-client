--- conflicted
+++ resolved
@@ -351,48 +351,12 @@
         this.addQuerySubscription(queryId, retQuerySubscription);
       }
 
-<<<<<<< HEAD
-      this.startQuery(queryId, options, (queryStoreValue: QueryStoreValue) => {
-        // we could get back an empty store value if the store was reset while this
-        // query was still in flight. In this circumstance, we are no longer concerned
-        // with the return value of that particular instance of the query.
-        if (!queryStoreValue) {
-          return;
-        }
-
-        if (!queryStoreValue.loading || queryStoreValue.returnPartialData) {
-          // XXX Currently, returning errors and data is exclusive because we
-          // don't handle partial results
-          if (queryStoreValue.graphQLErrors) {
-            if (observer.next) {
-              observer.next({ errors: queryStoreValue.graphQLErrors });
-            }
-          } else if (queryStoreValue.networkError) {
-            // XXX we might not want to re-broadcast the same error over and over if it didn't change
-            if (observer.error) {
-              observer.error(queryStoreValue.networkError);
-            } else {
-              console.error('Unhandled network error',
-                queryStoreValue.networkError,
-                queryStoreValue.networkError.stack);
-            }
-          } else {
-            const resultFromStore = readSelectionSetFromStore({
-              store: this.getApolloState().data,
-              rootId: queryStoreValue.query.id,
-              selectionSet: queryStoreValue.query.selectionSet,
-              variables: queryStoreValue.variables,
-              returnPartialData: options.returnPartialData,
-              noFetch: options.noFetch,
-              fragmentMap: queryStoreValue.fragmentMap,
-            });
-=======
       this.startQuery(
         queryId,
         options,
         this.queryListenerForObserver(options, observer)
       );
->>>>>>> b0da570c
+
 
       return retQuerySubscription;
     };
